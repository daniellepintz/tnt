--- conflicted
+++ resolved
@@ -197,26 +197,4 @@
         return loss, outputs
 
 
-<<<<<<< HEAD
 Batch = Tuple[torch.Tensor, torch.Tensor]
-=======
-Batch = Tuple[torch.Tensor, torch.Tensor]
-
-
-class TimingEvalUnit(EvalUnit[Batch]):
-    def __init__(self, input_dim: int) -> None:
-        super().__init__()
-        # initialize module, loss_fn, & optimizer
-        self.module = nn.Linear(input_dim, 2)
-
-    def eval_step(self, state: State, data: Batch) -> torch.Tensor:
-        inputs, _ = data
-        outputs = self.module(inputs)
-
-        tc = unittest.TestCase()
-        tc.assertTrue(
-            "evaluate.next(data_iter)" in state.timer.recorded_durations.keys()
-        )
-
-        return outputs
->>>>>>> 0c1188af
